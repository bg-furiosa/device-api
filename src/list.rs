use std::collections::{HashMap, HashSet};
use std::fs::FileType;
use std::io;

use std::path::{Path, PathBuf};

use crate::devfs;
use crate::devfs::is_character_device;
use tokio::fs;

use crate::device::{Device, DeviceFile, DeviceInfo, DeviceMetadata};

use crate::error::DeviceResult;
<<<<<<< HEAD
use crate::sysfs::npu_mgmt::{self, *};
=======
use crate::hwmon;
use crate::sysfs::npu_mgmt::{self, BUSNAME, DEV, DEVICE_TYPE, FW_VERSION, PLATFORM_TYPE};
>>>>>>> 5e4d60c2

pub(crate) static MGMT_FILES: &[(&str, bool)] = &[
    (ALIVE, false),
    (ATR_ERROR, false),
    (BUSNAME, true),
    (CUR_PE_IDS, false),
    (DEV, true),
    (DEVICE_STATE, false),
    (DEVICE_TYPE, true),
    (DEVICE_UUID, false),
    (EVB_REV, false),
    (FW_VERSION, false),
    (HEARTBEAT, false),
    (NE_CLK_FREQ_INFO, false),
    (NE_DTM_POLICY, false),
    (PERFORMANCE_LEVEL, false),
    (PERFORMANCE_MODE, false),
    (PLATFORM_TYPE, false),
    (REBOOT_REASON, false),
    (SOC_REV, false),
    (SOC_UID, false),
    (UEVENT, false),
    (VERSION, false),
];

/// Allow to specify arbitrary sysfs, devfs paths for unit testing
pub(crate) async fn list_devices_with(devfs: &str, sysfs: &str) -> DeviceResult<Vec<Device>> {
    let npu_dev_files = filter_dev_files(list_devfs(devfs).await?)?;

    let mut devices: Vec<Device> = Vec::with_capacity(npu_dev_files.keys().len());

    for (idx, paths) in npu_dev_files {
        if is_furiosa_device(idx, sysfs).await {
            let mgmt_files = read_mgmt_files(sysfs, idx).await?;
<<<<<<< HEAD
            let device_meta = DeviceMetadata::try_from(mgmt_files)?;
            let device_info =
                DeviceInfo::new(idx, sysfs.to_string(), devfs.to_string(), device_meta);
            let device = collect_devices(device_info, paths)?;
=======
            let device_info = DeviceInfo::try_from(mgmt_files)?;
            let busname = device_info.busname().unwrap_or_default();
            let hwmon_fetcher = crate::hwmon::Fetcher::new(sysfs, idx, busname).await?;
            let device = collect_devices(idx, device_info, hwmon_fetcher, paths)?;
>>>>>>> 5e4d60c2
            devices.push(device);
        }
    }

    devices.sort();
    Ok(devices)
}

pub(crate) fn collect_devices(
    device_info: DeviceInfo,
    hwmon_fetcher: hwmon::Fetcher,
    paths: Vec<PathBuf>,
) -> DeviceResult<Device> {
    let mut cores: HashSet<u8> = HashSet::new();
    let mut dev_files: Vec<DeviceFile> = Vec::with_capacity(paths.len());

    for path in paths {
        let file = DeviceFile::try_from(&path)?;
        cores.extend(file.core_indices());
        dev_files.push(file);
    }

    let mut cores: Vec<u8> = cores.into_iter().collect();
    cores.sort_unstable();
    dev_files.sort_by(|x, y| {
        x.core_indices()
            .len()
            .cmp(&y.core_indices().len())
            .then(x.path().cmp(y.path()))
    });

<<<<<<< HEAD
    Ok(Device::new(device_info, cores, dev_files))
=======
    Ok(Device::new(
        idx,
        device_info,
        hwmon_fetcher,
        cores,
        dev_files,
    ))
>>>>>>> 5e4d60c2
}

pub(crate) struct DevFile {
    pub path: PathBuf,
    pub file_type: FileType,
}

async fn list_devfs<P: AsRef<Path>>(devfs: P) -> io::Result<Vec<DevFile>> {
    let mut dev_files = Vec::new();

    let mut read_dir = tokio::fs::read_dir(devfs).await?;
    while let Some(entry) = read_dir.next_entry().await? {
        dev_files.push(DevFile {
            path: entry.path(),
            file_type: entry.file_type().await?,
        });
    }

    Ok(dev_files)
}

pub(crate) fn filter_dev_files(dev_files: Vec<DevFile>) -> DeviceResult<HashMap<u8, Vec<PathBuf>>> {
    let mut npu_dev_files: HashMap<u8, Vec<PathBuf>> = HashMap::new();

    for dev_file in dev_files {
        if is_character_device(dev_file.file_type) {
            let path = &dev_file.path;
            let filename = path
                .file_name()
                .expect("No file")
                .to_string_lossy()
                .to_string();

            if let Ok((device_id, _)) = devfs::parse_indices(&filename) {
                npu_dev_files
                    .entry(device_id)
                    .or_insert_with(Vec::new)
                    .push(path.canonicalize()?); // make an absolute path
            }
        }
    }

    Ok(npu_dev_files)
}

async fn is_furiosa_device(idx: u8, sysfs: &str) -> bool {
    fs::read_to_string(npu_mgmt::path(sysfs, PLATFORM_TYPE, idx))
        .await
        .ok()
        .filter(|c| npu_mgmt::is_furiosa_platform(c))
        .is_some()
}

pub(crate) fn read_mgmt_file(sysfs: &str, mgmt_file: &str, idx: u8) -> io::Result<String> {
    let path = npu_mgmt::path(sysfs, mgmt_file, idx);
    std::fs::read_to_string(&path).map(|s| s.trim().to_string())
}

async fn read_mgmt_files(sysfs: &str, idx: u8) -> io::Result<HashMap<&'static str, String>> {
    let mut mgmt_files: HashMap<&'static str, String> = HashMap::new();
    for (mgmt_file, required) in MGMT_FILES {
        if !required {
            continue;
        }

        let contents = read_mgmt_file(sysfs, mgmt_file, idx)?;
        if mgmt_files.insert(mgmt_file, contents).is_some() {
            unreachable!("duplicate key: {}", mgmt_file);
        }
    }
    Ok(mgmt_files)
}

#[cfg(test)]
mod tests {
    use super::*;
    use crate::arch::Arch;
    use itertools::Itertools;

    #[tokio::test]
    async fn test_find_dev_files() -> DeviceResult<()> {
        let dev_files = filter_dev_files(list_devfs("test_data/test-0/dev").await?)?;
        assert_eq!(
            dev_files.keys().copied().sorted().collect::<Vec<u8>>(),
            vec![0, 1]
        );
        Ok(())
    }

    #[tokio::test]
    async fn test_is_furiosa_device() -> tokio::io::Result<()> {
        let res = is_furiosa_device(0, "test_data/test-0/sys").await;
        assert!(res);

        let res = is_furiosa_device(1, "test_data/test-0/sys").await;
        assert!(res);

        let res = is_furiosa_device(2, "test_data/test-0/sys").await;
        assert!(!res);

        Ok(())
    }

    #[tokio::test]
    async fn test_identify_arch() -> DeviceResult<()> {
        assert_eq!(
            DeviceMetadata::try_from(read_mgmt_files("test_data/test-0/sys", 0).await?)?.arch,
            Arch::Warboy
        );
        assert_eq!(
            DeviceMetadata::try_from(read_mgmt_files("test_data/test-0/sys", 1).await?)?.arch,
            Arch::Warboy
        );
        Ok(())
    }
}<|MERGE_RESOLUTION|>--- conflicted
+++ resolved
@@ -11,12 +11,8 @@
 use crate::device::{Device, DeviceFile, DeviceInfo, DeviceMetadata};
 
 use crate::error::DeviceResult;
-<<<<<<< HEAD
+use crate::hwmon;
 use crate::sysfs::npu_mgmt::{self, *};
-=======
-use crate::hwmon;
-use crate::sysfs::npu_mgmt::{self, BUSNAME, DEV, DEVICE_TYPE, FW_VERSION, PLATFORM_TYPE};
->>>>>>> 5e4d60c2
 
 pub(crate) static MGMT_FILES: &[(&str, bool)] = &[
     (ALIVE, false),
@@ -51,17 +47,14 @@
     for (idx, paths) in npu_dev_files {
         if is_furiosa_device(idx, sysfs).await {
             let mgmt_files = read_mgmt_files(sysfs, idx).await?;
-<<<<<<< HEAD
             let device_meta = DeviceMetadata::try_from(mgmt_files)?;
-            let device_info =
+            let mut device_info =
                 DeviceInfo::new(idx, sysfs.to_string(), devfs.to_string(), device_meta);
-            let device = collect_devices(device_info, paths)?;
-=======
-            let device_info = DeviceInfo::try_from(mgmt_files)?;
-            let busname = device_info.busname().unwrap_or_default();
+            let busname = device_info.get(npu_mgmt::BUSNAME).unwrap();
+
             let hwmon_fetcher = crate::hwmon::Fetcher::new(sysfs, idx, busname).await?;
-            let device = collect_devices(idx, device_info, hwmon_fetcher, paths)?;
->>>>>>> 5e4d60c2
+
+            let device = collect_devices(device_info, hwmon_fetcher, paths)?;
             devices.push(device);
         }
     }
@@ -93,17 +86,7 @@
             .then(x.path().cmp(y.path()))
     });
 
-<<<<<<< HEAD
-    Ok(Device::new(device_info, cores, dev_files))
-=======
-    Ok(Device::new(
-        idx,
-        device_info,
-        hwmon_fetcher,
-        cores,
-        dev_files,
-    ))
->>>>>>> 5e4d60c2
+    Ok(Device::new(device_info, hwmon_fetcher, cores, dev_files))
 }
 
 pub(crate) struct DevFile {
